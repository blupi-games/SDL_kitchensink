cmake_minimum_required(VERSION 3.7)
project(SDL_kitchensink C)
<<<<<<< HEAD
=======
include(GNUInstallDirs)
set(CMAKE_MODULE_PATH ${PROJECT_SOURCE_DIR}/cmake)
>>>>>>> 3a38a6b6

set(KIT_VERSION_MAJOR "1")
set(KIT_VERSION_MINOR "0")
set(KIT_VERSION_PATCH "2")
set(KIT_VERSION ${KIT_VERSION_MAJOR}.${KIT_VERSION_MINOR}.${KIT_VERSION_PATCH})
add_definitions(
    -DKIT_VERSION_MAJOR=${KIT_VERSION_MAJOR}
    -DKIT_VERSION_MINOR=${KIT_VERSION_MINOR}
    -DKIT_VERSION_PATCH=${KIT_VERSION_PATCH}
)

set(CMAKE_C_FLAGS "${CMAKE_C_FLAGS} -Wall")
set(CMAKE_C_FLAGS_DEBUG "${CMAKE_C_FLAGS_DEBUG} -ggdb -Werror -fno-omit-frame-pointer -Wno-deprecated-declarations")
set(CMAKE_C_FLAGS_RELWITHDEBINFO "${CMAKE_C_FLAGS_RELWITHDEBINFO} -ggdb -O2 -fno-omit-frame-pointer -DNDEBUG")
set(CMAKE_C_FLAGS_RELEASE "${CMAKE_C_FLAGS_RELEASE} -O2 -DNDEBUG")
set(CMAKE_C_FLAGS_MINSIZEREL "${CMAKE_C_FLAGS_MINSIZEREL} -Os -DNDEBUG")

option(BUILD_EXAMPLES "Build examples" OFF)
option(USE_DYNAMIC_LIBASS "Use dynamically loaded libass" ON)
option(USE_ASAN "Use AddressSanitizer" OFF)

<<<<<<< HEAD
find_package(PkgConfig REQUIRED)
pkg_search_module(SDL2 REQUIRED sdl2)
# pkg_search_module(ASS REQUIRED libass)
pkg_search_module(AVCODEC REQUIRED libavcodec)
pkg_search_module(AVFORMAT REQUIRED libavformat)
pkg_search_module(AVUTIL REQUIRED libavutil)
pkg_search_module(SWSCALE REQUIRED libswscale)
pkg_search_module(SWRESAMPLE REQUIRED libswresample)
=======
find_package(SDL2 REQUIRED)
find_package(ffmpeg COMPONENTS avcodec avformat avutil swscale swresample)
>>>>>>> 3a38a6b6

set(LIBRARIES
    ${SDL2_LIBRARIES}
    ${FFMPEG_LIBRARIES}
)
set(INCLUDES
    include/
    ${SDL2_INCLUDE_DIRS}
<<<<<<< HEAD
#     ${ASS_INCLUDE_DIRS}
    ${AVCODEC_INCLUDE_DIRS}
    ${AVFORMAT_INCLUDE_DIRS}
    ${AVUTIL_INCLUDE_DIRS}
    ${SWSCALE_INCLUDE_DIRS}
    ${SWRESAMPLE_INCLUDE_DIRS}
=======
    ${FFMPEG_INCLUDE_DIRS}
>>>>>>> 3a38a6b6
)

if(USE_DYNAMIC_LIBASS)
    if(WIN32 OR MINGW OR MSYS)
        set(DYNAMIC_LIBASS_NAME "\"libass-9.dll\"")
    else()
        set(DYNAMIC_LIBASS_NAME "\"libass.so\"")
    endif()
    add_definitions(-DUSE_DYNAMIC_LIBASS)
    add_definitions(-DDYNAMIC_LIBASS_NAME=${DYNAMIC_LIBASS_NAME})
else()
    find_package(ass)
    set(LIBRARIES ${LIBRARIES} ${ASS_LIBRARIES})
    set(INCLUDES ${INCLUDES} ${ASS_INCLUDE_DIRS})
endif()

FILE(GLOB_RECURSE SOURCES "src/*.c")
FILE(GLOB INSTALL_HEADERS "include/kitchensink/*.h")

if(NOT ${DISABLE_SHARED})
    add_library(SDL_kitchensink SHARED ${SOURCES})
endif()
add_library(SDL_kitchensink_static STATIC ${SOURCES})

<<<<<<< HEAD
if(NOT ${DISABLE_SHARED})
    set_target_properties(SDL_kitchensink PROPERTIES DEBUG_POSTFIX "d")
endif()
set_target_properties(SDL_kitchensink_static PROPERTIES DEBUG_POSTFIX "d")
if(NOT ${DISABLE_SHARED})
    target_compile_options(SDL_kitchensink PRIVATE "-fvisibility=hidden")
    target_compile_definitions(SDL_kitchensink PRIVATE "KIT_DLL;KIT_DLL_EXPORTS")

    target_link_libraries(SDL_kitchensink
        ${SDL2_LIBRARIES}
        ${ASS_LIBRARIES}
        ${AVCODEC_LIBRARIES}
        ${AVFORMAT_LIBRARIES}
        ${AVUTIL_LIBRARIES}
        ${SWSCALE_LIBRARIES}
        ${SWRESAMPLE_LIBRARIES}
    )
endif()
=======
set_target_properties(SDL_kitchensink PROPERTIES VERSION ${KIT_VERSION})
set_target_properties(SDL_kitchensink PROPERTIES SOVERSION ${KIT_VERSION_MAJOR})

set_target_properties(SDL_kitchensink PROPERTIES DEBUG_POSTFIX "d")
set_target_properties(SDL_kitchensink_static PROPERTIES DEBUG_POSTFIX "d")

target_compile_definitions(SDL_kitchensink PRIVATE "KIT_DLL;KIT_DLL_EXPORTS")
target_compile_options(SDL_kitchensink PRIVATE "-fvisibility=hidden")

set_property(TARGET SDL_kitchensink PROPERTY C_STANDARD 99)
set_property(TARGET SDL_kitchensink_static PROPERTY C_STANDARD 99)

if(USE_ASAN)
    set(LIBRARIES asan ${LIBRARIES})
    target_compile_options(SDL_kitchensink PRIVATE "-fsanitize=address")
    message(STATUS "DEVELOPMENT: AddressSanitizer enabled!")
endif()

include_directories(${INCLUDES})
target_link_libraries(SDL_kitchensink ${LIBRARIES})

set(PKG_CONFIG_FILE "${CMAKE_CURRENT_BINARY_DIR}/SDL_kitchensink.pc")

configure_file(
    "${CMAKE_CURRENT_SOURCE_DIR}/pkg-config.pc.in"
    ${PKG_CONFIG_FILE}
    @ONLY
)
>>>>>>> 3a38a6b6

if(BUILD_EXAMPLES)
    add_executable(audio examples/example_audio.c)
    add_executable(complex examples/example_complex.c)
    add_executable(simple examples/example_simple.c)
    add_executable(custom examples/example_custom.c)

    if(MINGW)
        target_link_libraries(audio mingw32)
        target_link_libraries(complex mingw32)
        target_link_libraries(simple mingw32)
        target_link_libraries(custom mingw32)
    endif()

<<<<<<< HEAD
    target_link_libraries(exampleaudio
        SDL_kitchensink_static
        ${SDL2_LIBRARIES}
        ${FFMPEG_LIBRARIES}
#         ${ASS_LIBRARIES}
    )
    target_link_libraries(examplevideo
        SDL_kitchensink_static
        ${SDL2_LIBRARIES}
        ${FFMPEG_LIBRARIES}
#         ${ASS_LIBRARIES}
    )
=======
    set_property(TARGET audio PROPERTY C_STANDARD 99)
    set_property(TARGET complex PROPERTY C_STANDARD 99)
    set_property(TARGET simple PROPERTY C_STANDARD 99)
    set_property(TARGET custom PROPERTY C_STANDARD 99)

    target_link_libraries(audio SDL_kitchensink_static ${LIBRARIES})
    target_link_libraries(complex SDL_kitchensink_static ${LIBRARIES})
    target_link_libraries(simple SDL_kitchensink_static ${LIBRARIES})
    target_link_libraries(custom SDL_kitchensink_static ${LIBRARIES})
>>>>>>> 3a38a6b6
endif()

# documentation target
add_custom_target(docs COMMAND doxygen WORKING_DIRECTORY ${PROJECT_SOURCE_DIR})

<<<<<<< HEAD
INSTALL(FILES ${HEADERS} DESTINATION include/kitchensink/)
if(NOT ${DISABLE_SHARED})
    set(TARGET_SHARED SDL_kitchensink)
endif()
INSTALL(TARGETS ${TARGET_SHARED} SDL_kitchensink_static
    RUNTIME DESTINATION bin
    LIBRARY DESTINATION lib
    ARCHIVE DESTINATION lib
=======
# Installation
install(FILES ${PKG_CONFIG_FILE} DESTINATION ${CMAKE_INSTALL_LIBDIR}/pkgconfig)
install(FILES ${INSTALL_HEADERS} DESTINATION ${CMAKE_INSTALL_INCLUDEDIR}/kitchensink)
INSTALL(TARGETS SDL_kitchensink SDL_kitchensink_static
    RUNTIME DESTINATION ${CMAKE_INSTALL_BINDIR}
    LIBRARY DESTINATION ${CMAKE_INSTALL_LIBDIR}
    ARCHIVE DESTINATION ${CMAKE_INSTALL_LIBDIR}
>>>>>>> 3a38a6b6
)<|MERGE_RESOLUTION|>--- conflicted
+++ resolved
@@ -1,10 +1,7 @@
 cmake_minimum_required(VERSION 3.7)
 project(SDL_kitchensink C)
-<<<<<<< HEAD
-=======
 include(GNUInstallDirs)
 set(CMAKE_MODULE_PATH ${PROJECT_SOURCE_DIR}/cmake)
->>>>>>> 3a38a6b6
 
 set(KIT_VERSION_MAJOR "1")
 set(KIT_VERSION_MINOR "0")
@@ -26,37 +23,30 @@
 option(USE_DYNAMIC_LIBASS "Use dynamically loaded libass" ON)
 option(USE_ASAN "Use AddressSanitizer" OFF)
 
-<<<<<<< HEAD
 find_package(PkgConfig REQUIRED)
 pkg_search_module(SDL2 REQUIRED sdl2)
-# pkg_search_module(ASS REQUIRED libass)
 pkg_search_module(AVCODEC REQUIRED libavcodec)
 pkg_search_module(AVFORMAT REQUIRED libavformat)
 pkg_search_module(AVUTIL REQUIRED libavutil)
 pkg_search_module(SWSCALE REQUIRED libswscale)
 pkg_search_module(SWRESAMPLE REQUIRED libswresample)
-=======
-find_package(SDL2 REQUIRED)
-find_package(ffmpeg COMPONENTS avcodec avformat avutil swscale swresample)
->>>>>>> 3a38a6b6
 
 set(LIBRARIES
     ${SDL2_LIBRARIES}
-    ${FFMPEG_LIBRARIES}
+    ${AVCODEC_LIBRARIES}
+    ${AVFORMAT_LIBRARIES}
+    ${AVUTIL_LIBRARIES}
+    ${SWSCALE_LIBRARIES}
+    ${SWRESAMPLE_LIBRARIES}
 )
 set(INCLUDES
     include/
     ${SDL2_INCLUDE_DIRS}
-<<<<<<< HEAD
-#     ${ASS_INCLUDE_DIRS}
     ${AVCODEC_INCLUDE_DIRS}
     ${AVFORMAT_INCLUDE_DIRS}
     ${AVUTIL_INCLUDE_DIRS}
     ${SWSCALE_INCLUDE_DIRS}
     ${SWRESAMPLE_INCLUDE_DIRS}
-=======
-    ${FFMPEG_INCLUDE_DIRS}
->>>>>>> 3a38a6b6
 )
 
 if(USE_DYNAMIC_LIBASS)
@@ -68,49 +58,27 @@
     add_definitions(-DUSE_DYNAMIC_LIBASS)
     add_definitions(-DDYNAMIC_LIBASS_NAME=${DYNAMIC_LIBASS_NAME})
 else()
-    find_package(ass)
-    set(LIBRARIES ${LIBRARIES} ${ASS_LIBRARIES})
-    set(INCLUDES ${INCLUDES} ${ASS_INCLUDE_DIRS})
+    # find_package(ass)
+    # set(LIBRARIES ${LIBRARIES} ${ASS_LIBRARIES})
+    # set(INCLUDES ${INCLUDES} ${ASS_INCLUDE_DIRS})
 endif()
 
 FILE(GLOB_RECURSE SOURCES "src/*.c")
 FILE(GLOB INSTALL_HEADERS "include/kitchensink/*.h")
 
-if(NOT ${DISABLE_SHARED})
-    add_library(SDL_kitchensink SHARED ${SOURCES})
-endif()
+# add_library(SDL_kitchensink SHARED ${SOURCES})
 add_library(SDL_kitchensink_static STATIC ${SOURCES})
 
-<<<<<<< HEAD
-if(NOT ${DISABLE_SHARED})
-    set_target_properties(SDL_kitchensink PROPERTIES DEBUG_POSTFIX "d")
-endif()
-set_target_properties(SDL_kitchensink_static PROPERTIES DEBUG_POSTFIX "d")
-if(NOT ${DISABLE_SHARED})
-    target_compile_options(SDL_kitchensink PRIVATE "-fvisibility=hidden")
-    target_compile_definitions(SDL_kitchensink PRIVATE "KIT_DLL;KIT_DLL_EXPORTS")
+# set_target_properties(SDL_kitchensink PROPERTIES VERSION ${KIT_VERSION})
+# set_target_properties(SDL_kitchensink PROPERTIES SOVERSION ${KIT_VERSION_MAJOR})
 
-    target_link_libraries(SDL_kitchensink
-        ${SDL2_LIBRARIES}
-        ${ASS_LIBRARIES}
-        ${AVCODEC_LIBRARIES}
-        ${AVFORMAT_LIBRARIES}
-        ${AVUTIL_LIBRARIES}
-        ${SWSCALE_LIBRARIES}
-        ${SWRESAMPLE_LIBRARIES}
-    )
-endif()
-=======
-set_target_properties(SDL_kitchensink PROPERTIES VERSION ${KIT_VERSION})
-set_target_properties(SDL_kitchensink PROPERTIES SOVERSION ${KIT_VERSION_MAJOR})
-
-set_target_properties(SDL_kitchensink PROPERTIES DEBUG_POSTFIX "d")
+# set_target_properties(SDL_kitchensink PROPERTIES DEBUG_POSTFIX "d")
 set_target_properties(SDL_kitchensink_static PROPERTIES DEBUG_POSTFIX "d")
 
-target_compile_definitions(SDL_kitchensink PRIVATE "KIT_DLL;KIT_DLL_EXPORTS")
-target_compile_options(SDL_kitchensink PRIVATE "-fvisibility=hidden")
+# target_compile_definitions(SDL_kitchensink PRIVATE "KIT_DLL;KIT_DLL_EXPORTS")
+# target_compile_options(SDL_kitchensink PRIVATE "-fvisibility=hidden")
 
-set_property(TARGET SDL_kitchensink PROPERTY C_STANDARD 99)
+# set_property(TARGET SDL_kitchensink PROPERTY C_STANDARD 99)
 set_property(TARGET SDL_kitchensink_static PROPERTY C_STANDARD 99)
 
 if(USE_ASAN)
@@ -120,7 +88,7 @@
 endif()
 
 include_directories(${INCLUDES})
-target_link_libraries(SDL_kitchensink ${LIBRARIES})
+# target_link_libraries(SDL_kitchensink ${LIBRARIES})
 
 set(PKG_CONFIG_FILE "${CMAKE_CURRENT_BINARY_DIR}/SDL_kitchensink.pc")
 
@@ -129,7 +97,6 @@
     ${PKG_CONFIG_FILE}
     @ONLY
 )
->>>>>>> 3a38a6b6
 
 if(BUILD_EXAMPLES)
     add_executable(audio examples/example_audio.c)
@@ -144,20 +111,6 @@
         target_link_libraries(custom mingw32)
     endif()
 
-<<<<<<< HEAD
-    target_link_libraries(exampleaudio
-        SDL_kitchensink_static
-        ${SDL2_LIBRARIES}
-        ${FFMPEG_LIBRARIES}
-#         ${ASS_LIBRARIES}
-    )
-    target_link_libraries(examplevideo
-        SDL_kitchensink_static
-        ${SDL2_LIBRARIES}
-        ${FFMPEG_LIBRARIES}
-#         ${ASS_LIBRARIES}
-    )
-=======
     set_property(TARGET audio PROPERTY C_STANDARD 99)
     set_property(TARGET complex PROPERTY C_STANDARD 99)
     set_property(TARGET simple PROPERTY C_STANDARD 99)
@@ -167,28 +120,16 @@
     target_link_libraries(complex SDL_kitchensink_static ${LIBRARIES})
     target_link_libraries(simple SDL_kitchensink_static ${LIBRARIES})
     target_link_libraries(custom SDL_kitchensink_static ${LIBRARIES})
->>>>>>> 3a38a6b6
 endif()
 
 # documentation target
 add_custom_target(docs COMMAND doxygen WORKING_DIRECTORY ${PROJECT_SOURCE_DIR})
 
-<<<<<<< HEAD
-INSTALL(FILES ${HEADERS} DESTINATION include/kitchensink/)
-if(NOT ${DISABLE_SHARED})
-    set(TARGET_SHARED SDL_kitchensink)
-endif()
-INSTALL(TARGETS ${TARGET_SHARED} SDL_kitchensink_static
-    RUNTIME DESTINATION bin
-    LIBRARY DESTINATION lib
-    ARCHIVE DESTINATION lib
-=======
 # Installation
 install(FILES ${PKG_CONFIG_FILE} DESTINATION ${CMAKE_INSTALL_LIBDIR}/pkgconfig)
 install(FILES ${INSTALL_HEADERS} DESTINATION ${CMAKE_INSTALL_INCLUDEDIR}/kitchensink)
-INSTALL(TARGETS SDL_kitchensink SDL_kitchensink_static
+INSTALL(TARGETS SDL_kitchensink_static
     RUNTIME DESTINATION ${CMAKE_INSTALL_BINDIR}
     LIBRARY DESTINATION ${CMAKE_INSTALL_LIBDIR}
     ARCHIVE DESTINATION ${CMAKE_INSTALL_LIBDIR}
->>>>>>> 3a38a6b6
 )