--- conflicted
+++ resolved
@@ -1,30 +1,22 @@
 #ifndef KITLIBSTATE_H
 #define KITLIBSTATE_H
 
-<<<<<<< HEAD
 #ifdef LIBASS
-#include <ass/ass.h>
+#include "kitchensink/internal/libass.h"
 #endif // LIBASS
-=======
-#include "kitchensink/internal/libass.h"
->>>>>>> 3a38a6b6
 #include "kitchensink/kitconfig.h"
 
 typedef struct Kit_LibraryState {
     unsigned int init_flags;
-<<<<<<< HEAD
-#ifdef LIBASS
-    ASS_Library *libass_handle;
-#endif // LIBASS
-=======
     unsigned int thread_count;
     unsigned int font_hinting;
     unsigned int video_buf_frames;
     unsigned int audio_buf_frames;
     unsigned int subtitle_buf_frames;
+#ifdef LIBASS
     ASS_Library *libass_handle;
     void *ass_so_handle;
->>>>>>> 3a38a6b6
+#endif // LIBASS
 } Kit_LibraryState;
 
 KIT_LOCAL Kit_LibraryState* Kit_GetLibraryState();
